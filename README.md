--- conflicted
+++ resolved
@@ -1,3 +1,24 @@
+# Introduction
+This is a function based code reader. We often need to see what a function does by keeping in mind who called it, and what it calls. The multitude of functions in large code bases makes it difficult to keep track of a line of function calls.
+
+This tool let you start with either the entry function or any function of your choice. Each function has AI summarized components. Each component has segments of type Call, Comment and Code. Call segments are themselves functions and can be further expanded. This let you reason about the code base "ad fontes". We also provide AI powered search and general question answering. 
+
+We don't currently support custom repo parsing. If you want to add a repo, please contact me at w [at] unc [dot] edu
+
+## Demo
+
+
+https://github.com/user-attachments/assets/a10a5dfc-c720-41e3-b521-e6049775f68a
+
+
+
+
+https://github.com/user-attachments/assets/7f0ac0e6-d903-455c-8e76-ae678557248e
+
+
+
+
+# Other
 # Introduction
 This is a function based code reader. We often need to see what a function does by keeping in mind who called it, and what it calls. The multitude of functions in large code bases makes it difficult to keep track of a line of function calls.
 
@@ -98,8 +119,10 @@
 - flow3d.data.iphone_dataset.iPhoneDataset.__init__ (Score: 0.2372)
 - flow3d.vis.render_panel.populate_render_tab (Score: 0.2313)
 ```
-<<<<<<< HEAD
 
 - python -m app.remote_tree_builder build https://github.com/arklexai/Agent-First-Organization create.py:__main__ run.py:__main__ eval.py:__main__ --db-uri postgresql://codeuser:<code_password>@159.223.132.83:5432/code --verbose --reuse_registry False False False False -f
-=======
->>>>>>> 475f9bc098f4e5304b75079f643f75914fc9620b+
+v0.0.6
+- python -m app.remote_tree_builder build https://github.com/wwwwwwzh/demo-repo.git main.py:main --db-uri postgresql://codeuser:<code_password>@159.223.132.83:5432/code --verbose --reuse_registry True True False False True -f
+- python -m app.remote_tree_builder build https://github.com/arklexai/Agent-First-Organization create.py:__main__ run.py:__main__ eval.py:__main__ --db-uri postgresql://codeuser:<code_password>@159.223.132.83:5432/code --verbose --reuse_registry True True False False True -f
+- python -m app.remote_tree_builder build https://github.com/vye16/shape-of-motion run_training.py:main run_rendering.py:main preproc/process_custom.py:main scripts/evaluate_iphone.py:__main__ --db-uri postgresql://codeuser:<code_password>@159.223.132.83:5432/code --verbose --reuse_registry True True False False True -f